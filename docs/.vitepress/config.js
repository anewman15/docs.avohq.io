--- conflicted
+++ resolved
@@ -133,40 +133,6 @@
           collapsed: true,
           items: fieldsMenuItems3,
         },
-<<<<<<< HEAD
-        {
-          text: "Associations",
-          collapsible: true,
-          collapsed: true,
-          items: [
-            {text: "Customization", link: "/3.0/associations"},
-            {text: 'Belongs to', link: '/3.0/associations/belongs_to.md'},
-            {text: 'Has one', link: '/3.0/associations/has_one.md'},
-            {text: 'Has many', link: '/3.0/associations/has_many.md'},
-            {text: 'Has and belongs to many', link: '/3.0/associations/has_and_belongs_to_many.md'},
-          ],
-        },
-        {
-          text: "Dashboards and cards",
-          items: [
-            {text: "Dashboards", link: "/3.0/dashboards"},
-            {text: "Cards", link: "/3.0/cards"},
-          ],
-        },
-        {
-          text: "Customize Avo",
-          items: [
-            {text: "Customization options", link: "/3.0/customization"},
-            {text: "Grid view", link: "/3.0/grid-view"},
-            {text: "Map view", link: "/3.0/map-view"},
-            {text: "Menu editor", link: "/3.0/menu-editor"},
-            {text: "Search", link: "/3.0/search"},
-            {text: "Actions", link: "/3.0/actions"},
-            {text: "Localization (I18n)", link: "/3.0/localization"},
-            {text: "Branding", link: "/3.0/branding"},
-          ],
-        },
-=======
         // {
         //   text: "Associations",
         //   collapsible: true,
@@ -186,19 +152,19 @@
         //     {text: "Cards", link: "/3.0/cards"},
         //   ],
         // },
-        // {
-        //   text: "Customize Avo",
-        //   items: [
-        //     {text: "Customization options", link: "/3.0/customization"},
-        //     {text: "Grid view", link: "/3.0/grid-view"},
-        //     {text: "Menu editor", link: "/3.0/menu-editor"},
-        //     {text: "Search", link: "/3.0/search"},
-        //     {text: "Actions", link: "/3.0/actions"},
-        //     {text: "Localization (I18n)", link: "/3.0/localization"},
-        //     {text: "Branding", link: "/3.0/branding"},
-        //   ],
-        // },
->>>>>>> 0747dd8b
+        {
+          text: "Customize Avo",
+          items: [
+            // {text: "Customization options", link: "/3.0/customization"},
+            // {text: "Grid view", link: "/3.0/grid-view"},
+            {text: "Map view", link: "/3.0/map-view"},
+            // {text: "Menu editor", link: "/3.0/menu-editor"},
+            // {text: "Search", link: "/3.0/search"},
+            // {text: "Actions", link: "/3.0/actions"},
+            // {text: "Localization (I18n)", link: "/3.0/localization"},
+            // {text: "Branding", link: "/3.0/branding"},
+          ],
+        },
         {
           text: "Filters",
           items: [
