---
feedbackId: 838
license: advanced
---

# Dynamic filters

The Dynamic filters make it so easy to add multiple, composable, and dynamic filters to the <Index /> view.

The first thing you need to do is add the `filterable: true` attribute to the fields you need to filter through. We use `ransack` behind the scenes so it's essential to configure the `ransackable_attributes` list to ensure that every filterable field is incorporated within it.


:::code-group
```ruby{4-6} [Fields]
class Avo::Resources::Project < Avo::BaseResource
  def fields
    field :name, as: :text
    field :status, as: :status, filterable: true
    field :stage, as: :badge, filterable: true
    field :country, as: :country, filterable: true
  end
end
```

<<<<<<< HEAD
```ruby{3,9,12} [Ransackable attribures]
=======
```ruby{3} [Ransackable attributes]
>>>>>>> d9b8444d
class Project < ApplicationRecord
  def self.ransackable_attributes(auth_object = nil)
    ["status", "stage", "country"]
  end
end

# Or

# https://activerecord-hackery.github.io/ransack/going-further/other-notes/#authorization-allowlistingdenylisting
class Project < ApplicationRecord
  def self.ransackable_attributes(auth_object = nil)
    super
  end
end
```
:::

This will make Avo add this new "Filters" button to the <Index /> view of your resource.

When the user clicks the button, a new filters bar will appear below enabling them to add filters based on the attributes you marked as filterable.
The user can add multiple filters for the same attribute if they desire so.

## Filter types

There are a few types of filters available for you to use out of the box.

:::option Boolean

### Conditions

 - Is true
 - Is false
 - Is present
 - Is blank
:::

:::option Date

### Conditions

 - Is
 - Is not
 - Is on or before
 - Is on or after
 - Is within
 - Is present
 - Is blank
:::

:::option Has many

This filter will give you options from the database.

### Conditions

 - Is
 - Is not
 - Is present
 - Is blank
:::

:::option Number

### Conditions

 - = (equals)
 - != (is different)
 - > (greater than)
 - >= (greater than or equal to)
 - < (lower than)
 - <= (lower than or equal to)
 - Is present
 - Is blank
:::

:::option Select

### Conditions

 - Is
 - Is not
 - Is present
 - Is blank
:::

:::option Text

### Conditions

 - Contains
 - Does not contain
 - Is
 - Is not
 - Starts with
 - Ends with
 - Is present
 - Is blank
:::

## Options

You can have a few customization options available that you can add in your `avo.rb` initializer file.

```ruby
Avo.configure do |config|
  # Other Avo configurations
end

if defined?(Avo::DynamicFilters)
  Avo::DynamicFilters.configure do |config|
    config.button_label = "Advanced filters"
    config.always_expanded = true
  end
end
```

:::option `button_label`
This will change the label on the expand label.
:::

:::option `always_expanded`
You may opt-in to have them always expanded and have the button hidden.
:::

## Field to filter matching

At the moment the filters are not configurable so each field will have a dedicated filter type. We will have a more advanced configuration in the future.

The current field-to-filter matching is done like so:

```ruby
def field_to_filter(type)
  case type.to_sym
  when :boolean
    :boolean
  when :date, :date_time, :time
    :date
  when :id, :number, :progress_bar
    :number
  when :select, :badge, :country, :status
    :select
  when :text, :textarea, :code, :markdown, :password, :trix
    :text
  else
    :text
  end
end
```

## Caveats

At some point we'll integrate the [Basic filters](./basic-filters) into the dynamic filters bar. Until then, if you have both basic and dynamic filters on your resource you'll have two `Filters` buttons on your <Index /> view.

To mitigate that you can toggle the `always_expanded` option to true.<|MERGE_RESOLUTION|>--- conflicted
+++ resolved
@@ -22,11 +22,7 @@
 end
 ```
 
-<<<<<<< HEAD
-```ruby{3,9,12} [Ransackable attribures]
-=======
-```ruby{3} [Ransackable attributes]
->>>>>>> d9b8444d
+```ruby{3,9,12} [Ransackable attributes]
 class Project < ApplicationRecord
   def self.ransackable_attributes(auth_object = nil)
     ["status", "stage", "country"]
