--- conflicted
+++ resolved
@@ -4,7 +4,6 @@
 
 If you're looking for the Avo 2 to Avo 3 upgrade guide, please visit [the dedicated page](./avo-2-avo-3-upgrade).
 
-<<<<<<< HEAD
 ## Upgrade from 3.0.1.beta23 to 3.0.1.beta24
 
 :::option Actions
@@ -31,8 +30,6 @@
 :::
 
 
-=======
->>>>>>> 0cb2dc41
 ## Upgrade from 3.0.1.beta22 to 3.0.1.beta23
 :::option Caching
 Since there are many available cache stores and we were allowing only few we changed the way of computing the cache store to be used by Avo.
