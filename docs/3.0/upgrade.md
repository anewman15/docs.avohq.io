# Upgrade guide

:::warning
The 2.x to 3.0 Upgrade is a work in progress. We'll add more instructions here after each release.
:::

## Upgrade from 2.x to 3.0.pre.1

:::option Ensure you meet the requirements
Avo now requires Ruby 3.0 and Rails 6.1.
:::

:::option Update your Gemfile
Add the gems to your `Gemfile`

```ruby
source "https://#{ENV["AVO_GEM_TOKEN"]}@packager.fly.dev/avo-hq-beta/" do
  gem "avo", "3.0.0.pre3"
  gem "avo_pro"
  gem "avo_advanced"
  gem "avo_filters"
  gem "avo_menu"
  gem "avo_dashboards"
end
```
:::

:::option Moved some globals from `Avo::App` to `Avo::Current`

We'll probably change these in the stable release.

### Actions to take

Rename the following:

- `Avo::App.context`      -> `Avo::Current.context`
- `Avo::App.current_user` -> `Avo::Current.current_user`
- `Avo::App.params`       -> `Avo::Current.params`
- `Avo::App.request`      -> `Avo::Current.request`
- `Avo::App.view_context` -> `Avo::Current.view_context`
:::

:::option Renamed `model` to `record`

The `model` naming is a bit off. You never know if you're mentioning the model class or the instantiated database record, so we changed it to `record` (Pundit calls it a record too). One of the places you'll see it the most is when you reference it off of the `resource` (`resource.model`).

### Actions to take

Rename `resource.model` to `resource.record`.

You might have the `model` referenced in other places too. Try to replace it with `record`.
If you find it in other places, please send them our way so we can have a consistent API. Thank you!
:::

:::option Install the extra repos

We split Avo into a few repositories to make the base pacakge lighter, open source, and more manageable.

We'll have a better way to do this in stable.

### Actions to take

Add the following gems to your `Gemfile`.

```ruby
gem "avo"
gem "avo_pro"
gem "avo_advanced"
gem "avo_filters"
gem "avo_menu"
gem "avo_dashboards"
```
:::

::::option Rename Avo configuration classes

We are falling more in line with how Rails and zeitwerk autoloads classes. We do this to avoidsome issues like class conflicts and difficult to remember naming schemes.

The old naming scheme: `{NAME}{TYPE}` (`UserResource`)
The new naming scheme: `Avo::{TYPE}::Name` (`Avo::Resources::User`)

### Actions to take

Rename the following classes:

::: code-group

```ruby [Resources]
# Before
# /app/avo/resources/user_resource.rb
class UserResource < Avo::BaseResource
end

# After
# /app/avo/resources/user.rb
class Avo::Resources::User < Avo::BaseResource
end
```

```ruby [Actions]
# Before
# /app/avo/actions/export_action.rb
class ExportAction < Avo::BaseAction
end

# After
# /app/avo/actions/export.rb
class Avo::Actions::Export < Avo::BaseAction
end
```

```ruby [Filters]
# Before
# /app/avo/filters/name_filter.rb
class NameFilter < Avo::BaseFilter
end

# After
# /app/avo/filters/name.rb
class Avo::Filters::Name < Avo::BaseFilter
end
```

```ruby [Dashboards]
# Before
# /app/avo/dashboards/sales_dashboard.rb
class SalesDashboard < Avo::BaseResource
end

# After
# /app/avo/dashboards/sales.rb
class Avo::Dashboards::Sales < AvoDashboards::BaseDashboard
end
```

```ruby [Cards]
# Before
# /app/avo/cards/users_count_card.rb
class UsersCountCard < Avo::MetricCard
end

# After
# /app/avo/cards/users_count.rb
class Avo::Cards::UsersCount < Avo::MetricCard
end
```

```ruby [Resource tools]
# Before
# /app/avo/resource_tools/comments_resource_tool.rb
class CommentsResourceTool < Avo::BaseResource
end

# After
# /app/avo/resource_tools/comments.rb
class Avo::ResourceTools::Comments < Avo::BaseResourceTool
end
```
:::
::::

:::option Use the `def fields` API
We are introducing a new API for declaring fields. This brings many improvements from easier maintenance, better control, better composition, and more.

```ruby
# Before
class Avo::Resources::Team < Avo::BaseResource
  self.title = :name

  field :id, as: :id, filterable: true
  field :name, as: :text, sortable: true, show_on: :preview, filterable: true
  field :logo, as: :external_image, hide_on: :show, as_avatar: :rounded
  field :created_at, as: :date_time, filterable: true
end

# After
class Avo::Resources::Team < Avo::BaseResource
  self.title = :name

  def fields
    field :id, as: :id, filterable: true
    field :name, as: :text, sortable: true, show_on: :preview, filterable: true
    field :logo, as: :external_image, hide_on: :show, as_avatar: :rounded do
      if record.url
        "//logo.clearbit.com/#{URI.parse(record.url).host}?size=180"
      end
    end
    field :created_at, as: :date_time, filterable: true
  end
end
```

This will enable us to provide request specific data to the field configuration like `current_user` and `params` and will enable you to have better composition.

```ruby
class Avo::Resources::Team < Avo::BaseResource
  self.title = :name

  def admin_fields
    field :created_at, as: :date_time, filterable: true
  end

  def fields
    field :id, as: :id, filterable: true
    field :name, as: :text, sortable: true, show_on: :preview, filterable: true
    field :logo, as: :external_image, hide_on: :show, as_avatar: :rounded do
      if record.url
        "//logo.clearbit.com/#{URI.parse(record.url).host}?size=180"
      end
    end

    # request-time data
    if current_user.is_admin?
      # better composition
      admin_fields
    end
  end
end
```

### Actions to take

Wrap all field declarations in `resources` and `actions` in a `def fields` method.
:::

:::option `tool` is declared inside the `def fields` method
In Avo 3 you'll be able to insert resource tools in-between fields, tabs and panels, so now, the `tool`s must be called inside the `fields` method.

### Actions to take

```ruby{8,17}
# Before
class Avo::Resources::User < Avo::BaseResource
  def fields
    field :id, as: :id, link_to_resource: true, sortable: false
    field :email, as: :gravatar, link_to_resource: true, as_avatar: :circle, only_on: :index
  end

  tool Avo::ResourceTools::UserTool
end

# After
class Avo::Resources::User < Avo::BaseResource
  def fields
    field :id, as: :id, link_to_resource: true, sortable: false
    field :email, as: :gravatar, link_to_resource: true, as_avatar: :circle, only_on: :index

    tool Avo::ResourceTools::UserTool
  end
end

```
:::

:::option Use the `AvoDashboards` module
Because we moved some pieces of functionality to their own gems, all the `Avo::Dashboards` classes moved to `AvoDashboards`

### Actions to take

Rename `Avo::Dashboards` to `AvoDashboards`
:::

:::option Wrap all `card` definitions inside a `def cards`method
After the `def fields` refactor we did the same in dashboard files. Instead of declaring the cards in the class directly, you should do it in the `def cards` method.

```ruby{6-8,16-20}
# Before
class Avo::Dashboards::Dashy < AvoDashboards::BaseDashboard
  self.id = "dashy"
  self.name = "Dashy"

  card Avo::Cards::ExampleMetric, visible: -> { true }
  card Avo::Cards::ExampleAreaChart
  card Avo::Cards::ExampleScatterChart
end

# After
class Avo::Dashboards::Dashy < AvoDashboards::BaseDashboard
  self.id = "dashy"
  self.name = "Dashy"

  def cards
    card Avo::Cards::ExampleMetric, visible: -> { true }
    card Avo::Cards::ExampleAreaChart
    card Avo::Cards::ExampleScatterChart
  end
end
```
:::

:::option Remove block (lambda) arguments

All block arguments are removed from Avo. We did this in order to make blocks more consistent and to improve future compatibility. All the arguments that were previously available as arguments, are present inside the block.

We don't have a complete list of blocks but we'll try to give you a few examples:

 - Field options: `visible`, `readonly`, `disabled`, `format_using`, etc.
 - Resource options: `resolve_query_scope`, `search_query`, `find_record_method`, etc.
 - Actions, Dashboards, and Cards `self.visible`
 - anything that you are passing as a block should be without arguments

**We might have missed some, so please send them our way when you find more.** Thank you!

### Actions to take

Remove the arguments from blocks

```ruby
# Before
self.visible = ->(resource:) {}

# After
self.visible = -> {}

# Before
field :name, as: :text, default: ->(resource:) {something}, format_using: ->(value:) {}, visible: ->(resource:) {}

# After
field :name, as: :text, default: -> {something}, format_using: -> {}, visible: -> {}
```
:::

:::option Swap `disabled` and `readonly` field options

We received some feedback in v2.x that the `disabled` field option does not protect against DOM field manipulation when the form is submitted, so we introduced the `readonly` option that protects against that.

After a short [research](https://developer.mozilla.org/en-US/docs/Web/HTML/Attributes/readonly) we soon found out that HTML does it the other way around. `disabled` protects against that and `readonly` doesn't.
So, we are switching them to better comply with the standards.
<<<<<<< HEAD
::: -->

::::option Removed `index_text_align` option

Same behavior from `index_text_align` can be achieved using `html` option.

### Actions to take
Replace `index_text_align` with `html` option:

```ruby
# Before
field :users_required, as: :number, index_text_align: :right

# After
field :users_required, as: :number, html: {index: {wrapper: {classes: "text-right"}}}
```
=======
:::
>>>>>>> 1939f493
<|MERGE_RESOLUTION|>--- conflicted
+++ resolved
@@ -326,10 +326,10 @@
 
 After a short [research](https://developer.mozilla.org/en-US/docs/Web/HTML/Attributes/readonly) we soon found out that HTML does it the other way around. `disabled` protects against that and `readonly` doesn't.
 So, we are switching them to better comply with the standards.
-<<<<<<< HEAD
-::: -->
-
-::::option Removed `index_text_align` option
+
+:::
+
+:::option Removed `index_text_align` option
 
 Same behavior from `index_text_align` can be achieved using `html` option.
 
@@ -343,6 +343,5 @@
 # After
 field :users_required, as: :number, html: {index: {wrapper: {classes: "text-right"}}}
 ```
-=======
-:::
->>>>>>> 1939f493
+
+:::
